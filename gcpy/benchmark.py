--- conflicted
+++ resolved
@@ -22,18 +22,16 @@
 from .grid.gc_vertical import GEOS_72L_grid
 from . import core
 from .units import convert_units
-<<<<<<< HEAD
 from .constants import skip_these_vars
-=======
 from joblib import Parallel, delayed, cpu_count, parallel_backend
 from multiprocessing import current_process
-
-#Turn off warnings to prevent stupid parallel errors
 import warnings
 
 #Save warnings format to undo overwriting built into PyPDF2
 warning_format = warnings.showwarning
->>>>>>> 88ca3fb4
+
+#Suppress numpy divide by zero warnings to prevent output spam
+np.seterr(divide='ignore', invalid='ignore')
 
 # JSON files
 aod_spc = "aod_species.json"
@@ -153,12 +151,6 @@
     xtick_labels: list of str
        Labels for lat/lon ticks
     '''
-
-    local = locals()
-    for key in local:
-        print(key)
-        print(type(local[key]))
-        
     
     # Set min and max of the data range
     if plot_type in ('ref', 'dev'):
@@ -436,8 +428,11 @@
     if pdfname == "":
         savepdf = False
     # Cleanup previous temp PDFs
-    #for i in range(n_var):
-    #    os.remove(pdfname + "BENCHMARKFIGCREATION.pdf" + str(i))
+    for i in range(n_var):
+        try:            
+            os.remove(pdfname + "BENCHMARKFIGCREATION.pdf" + str(i))
+        except:
+            continue
     # =================================================================
     # Determine input grid resolutions and types
     # =================================================================
@@ -984,49 +979,6 @@
                      cmap_nongray,                       cmap_nongray,
                      cmap_nongray,                       cmap_nongray]
 
-<<<<<<< HEAD
-            # Mask the reference data
-            masked_refdata = np.ma.masked_where(
-                np.abs(refgrid["lon"] - 180) < 2, ds_ref_reshaped
-            )
-
-            # Plot each face of the cubed-sphere
-            # Do not use color map with gray values for NaN's,
-            # as this causes some weird behavior for cubed-sphere.
-            for i in range(6):
-                plot0 = ax0.pcolormesh(
-                    refgrid["lon_b"][i, :, :],
-                    refgrid["lat_b"][i, :, :],
-                    masked_refdata[i, :, :],
-                    transform=ccrs.PlateCarree(),
-                    cmap=cmap_toprow_nongray,
-                    norm=norm,
-                )
-
-        # Define the colorbar for the plot.  If Ref is zero everywhere
-        # or NaN everywhere, set a single tick in the middle of the
-        # colorbar with the appopriate label.
-        cb = plt.colorbar(plot0, ax=ax0, orientation="horizontal", pad=0.10)
-        cb.mappable.set_norm(norm)
-        if all_zero or all_undefined:
-            if use_cmap_RdBu:
-                cb.set_ticks([0.0])
-            else:
-                cb.set_ticks([0.5])
-            if all_undefined:
-                cb.set_ticklabels(["Undefined throughout domain"])
-            else:
-                cb.set_ticklabels(["Zero throughout domain"])
-        else:
-            if log_color_scale:
-                cb.formatter = mticker.LogFormatter(base=10)
-            else:
-                if (vmax - vmin) < 0.1 or (vmax - vmin) > 100:
-                    cb.locator = mticker.MaxNLocator(nbins=4)
-        cb.update_ticks()
-        cb.set_label(units_ref)
-        
-=======
         ref_masked = None
         dev_masked = None
         if refgridtype == "cs":
@@ -1070,7 +1022,6 @@
         if np.abs(np.nanmax(fracdiff)) > 0.1:
             sigdiff_list.append(varname)
 
->>>>>>> 88ca3fb4
         # ==============================================================
         # Add this page of 6-panel plots to a PDF file
         # ==============================================================
@@ -1080,473 +1031,11 @@
             pdf.close()
             plt.close(figs)
             
-    #for i in range(n_var):
-    #    createfig(i)
-
-<<<<<<< HEAD
-        # Set local flags to denote if Dev is zero or NaN everywhere
-        # (these will eventually be passed to a plotting routine,
-        # once we abstract the plotting code below).
-        all_zero = dev_is_all_zero
-        all_undefined = dev_is_all_nan
-
-        # Set min and max of the data range.
-        # NOTE: If Ref contains all NaN's, then just use the min and
-        # max of Dev to set the data range, even if match_cbar=True.
-        if all_zero or all_undefined:
-            [vmin, vmax] = [vmin_dev, vmax_dev]
-        elif use_cmap_RdBu:
-            if match_cbar and (not ref_is_all_nan):
-                absmax = max([np.abs(vmin_abs), np.abs(vmax_abs)])
-            else:
-                absmax = max([np.abs(vmin_dev), np.abs(vmax_dev)])
-            [vmin, vmax] = [-absmax, absmax]
-        else:
-            if match_cbar and (not ref_is_all_nan):
-                [vmin, vmax] = [vmin_abs, vmax_abs]
-            else:
-                [vmin, vmax] = [vmin_dev, vmax_dev]
-        if verbose:
-            print("Subplot (0,1) vmin, vmax: {}, {}".format(vmin, vmax))
-
-        # Normalize colors (put into range [0..1] for matplotlib methods)
-        norm = core.normalize_colors(
-            vmin, vmax, is_difference=use_cmap_RdBu, log_color_scale=log_color_scale
-        )
-
-        # Plot for either lat-lon or cubed-sphere
-        ax1.coastlines()
-        if devgridtype == "ll":
-            # Set top title for lat-lon plot
-            ax1.set_title("{} (Dev){}\n{}".format(devstr, subtitle_extra, devres))
-
-            # If all of the data is NaN, then plot as gray
-            if dev_is_all_nan:
-                cmap = cmap_toprow_gray
-            else:
-                cmap = cmap_toprow_nongray
-
-            # Plot the data!
-            plot1 = ax1.imshow(
-                ds_dev,
-                extent=(devminlon, devmaxlon, devminlat, devmaxlat),
-                transform=ccrs.PlateCarree(),
-                cmap=cmap,
-                norm=norm,
-            )
-        else:
-            # Set top title for cubed-sphere plot
-            ax1.set_title("{} (Dev){}\nc{}".format(devstr, subtitle_extra, devres))
-
-            # Mask the data
-            masked_devdata = np.ma.masked_where(
-                np.abs(devgrid["lon"] - 180) < 2, ds_dev_reshaped
-            )
-
-            # Plot each face of the cubed-sphere
-            # Do not use color map with gray values for NaN's,
-            # as this causes some weird behavior for cubed-sphere.
-            for i in range(6):
-                plot1 = ax1.pcolormesh(
-                    devgrid["lon_b"][i, :, :],
-                    devgrid["lat_b"][i, :, :],
-                    masked_devdata[i, :, :],
-                    transform=ccrs.PlateCarree(),
-                    cmap=cmap_toprow_nongray,
-                    norm=norm,
-                )
-
-        # Define the colorbar for log or linear color scales
-        # If Dev is zero or NaN everywhere, set a single tick
-        # in the middle of the colorbar with the appopriate label.
-        cb = plt.colorbar(plot1, ax=ax1, orientation="horizontal", pad=0.10)
-        cb.mappable.set_norm(norm)
-        if all_zero or all_undefined:
-            if use_cmap_RdBu:
-                cb.set_ticks([0.0])
-            else:
-                cb.set_ticks([0.5])
-            if all_undefined:
-                cb.set_ticklabels(["Undefined throughout domain"])
-            else:
-                cb.set_ticklabels(["Zero throughout domain"])
-        else:
-            if log_color_scale:
-                cb.formatter = mticker.LogFormatter(base=10)
-            else:
-                if (vmax - vmin) < 0.1 or (vmax - vmin) > 100:
-                    cb.locator = mticker.MaxNLocator(nbins=4)
-        cb.update_ticks()
-        cb.set_label(units_dev)
-
-        # ==============================================================
-        # Calculate absolute difference
-        # ==============================================================
-        if cmpgridtype == "ll":
-            absdiff = np.array(ds_dev_cmp) - np.array(ds_ref_cmp)
-        else:
-            absdiff = ds_dev_cmp_reshaped - ds_ref_cmp_reshaped
-
-        # Test if the abs. diff. is zero everywhere or NaN everywhere
-        absdiff_is_all_zero = not np.any(absdiff)
-        absdiff_is_all_nan = np.isnan(absdiff).all()
-
-        # Min and max of abs. diff, excluding NaNs
-        diffabsmax = max([np.abs(np.nanmin(absdiff)), np.abs(np.nanmax(absdiff))])
-
-        # For cubed-sphere, take special care to avoid a spurious
-        # boundary line, as described here: https://stackoverflow.com/questions/46527456/preventing-spurious-horizontal-lines-for-ungridded-pcolormesh-data
-        if cmpgridtype == "cs":
-            absdiff = np.ma.masked_where(np.abs(cmpgrid["lon"] - 180) < 2, absdiff)
-        
-        # ==============================================================
-        # Subplot (1,0): Difference, dynamic range
-        # ==============================================================
-
-        # Set local flags to denote if Abs. Diff. is zero or NaN
-        # everywhere (these will eventually be passed to a plotting
-        # routine, once we abstract the plotting code below).
-        all_zero = absdiff_is_all_zero
-        all_undefined = absdiff_is_all_nan
-
-        # Set data range.  If absdiff is not all zeroes or all NaN,
-        # then set the data range to be symmetric around the dynamic
-        # range of the data.
-        if all_zero:
-            [vmin, vmax] = [0, 0]
-        elif all_undefined:
-            [vmin, vmax] = [np.nan, np.nan]
-        else:
-            [vmin, vmax] = [-diffabsmax, diffabsmax]
-        if verbose:
-            print("Subplot (1,0) vmin, vmax: {}, {}".format(vmin, vmax))
-
-        # Normalize colors (put into range [0..1] for matplotlib methods)
-        norm = core.normalize_colors(vmin, vmax, is_difference=True)
-
-        # Create plots
-        ax2.coastlines()
-        if cmpgridtype == "ll":
-=======
     #do not attempt nested thread parallelization due to issues with matplotlib
     if current_process().name != "MainProcess":
         n_job = 1
->>>>>>> 88ca3fb4
 
     Parallel(n_jobs = n_job) (delayed(createfig)(i) for i in range(n_var))
-
-<<<<<<< HEAD
-            # Plot each face of the cubed sphere
-            # Do not use color map with gray values for NaN's,
-            # as this causes some weird behavior for cubed-sphere.
-            for i in range(6):
-                plot2 = ax2.pcolormesh(
-                    cmpgrid["lon_b"][i, :, :],
-                    cmpgrid["lat_b"][i, :, :],
-                    absdiff[i, :, :],
-                    transform=ccrs.PlateCarree(),
-                    norm=norm,
-                    cmap=cmap_nongray,
-                )
-        if regridany:
-            ax2.set_title("Difference ({})\nDev - Ref, Dynamic Range".format(cmpres))
-        else:
-            ax2.set_title("Difference\nDev - Ref, Dynamic Range")
-
-        # Define the colorbar for the plot.  If absdiff is zero
-        # everywhere or NaN everywhere, set a single tick in
-        # the middle of the colorbar with the appopriate label.
-        cb = plt.colorbar(plot2, ax=ax2, orientation="horizontal", pad=0.10)
-        cb.mappable.set_norm(norm)
-        if all_zero or all_undefined:
-            cb.set_ticks([0.0])
-            if all_undefined:
-                cb.set_ticklabels(["Undefined throughout domain"])
-            else:
-                cb.set_ticklabels(["Zero throughout domain"])
-        else:
-            if (vmax - vmin) < 0.1 or (vmax - vmin) > 100:
-                cb.locator = mticker.MaxNLocator(nbins=4)
-        cb.update_ticks()
-        cb.set_label(units)
-        
-        # ==============================================================
-        # Subplot (1,1): Difference, restricted range
-        # ==============================================================
-
-        # Set local flags to denote if Abs. Diff is zero or NaN
-        # everywhere (these will eventually be passed to a plotting
-        # routine, once we abstract the plotting code below).
-        all_zero = absdiff_is_all_zero
-        all_undefined = absdiff_is_all_nan
-
-        # Set data range.  If absdiff is not all zeroes or all NaN,
-        # then set the data range to be symmetric around the larger
-        # of the 5th and 95th percentiles.
-        if all_zero:
-            [vmin, vmax] = [0, 0]
-        elif all_undefined:
-            [vmin, vmax] = [np.nan, np.nan]
-        else:
-            [pct5, pct95] = [np.percentile(absdiff, 5), np.percentile(absdiff, 95)]
-            abspctmax = np.max([np.abs(pct5), np.abs(pct95)])
-            [vmin, vmax] = [-abspctmax, abspctmax]
-        if verbose:
-            print("Subplot (1,1) vmin, vmax: {}, {}".format(vmin, vmax))
-
-        # Normalize colors (put into range [0..1] for matplotlib methods)
-        norm = core.normalize_colors(vmin, vmax, is_difference=True)
-
-        # Create plots
-        ax3.coastlines()
-        if cmpgridtype == "ll":
-
-            # Create the lat/lon plot
-            plot3 = ax3.imshow(
-                absdiff,
-                extent=(cmpminlon, cmpmaxlon, cmpminlat, cmpmaxlat),
-                transform=ccrs.PlateCarree(),
-                cmap=cmap_gray,
-                norm=norm,
-            )
-        else:
-
-            # Plot each face of the cubed-sphere
-            # Do not use color map with gray values for NaN's,
-            # as this causes some weird behavior for cubed-sphere.
-            for i in range(6):
-                plot3 = ax3.pcolormesh(
-                    cmpgrid["lon_b"][i, :, :],
-                    cmpgrid["lat_b"][i, :, :],
-                    absdiff[i, :, :],
-                    transform=ccrs.PlateCarree(),
-                    cmap=cmap_nongray,
-                    norm=norm,
-                )
-        if regridany:
-            ax3.set_title(
-                "Difference ({})\nDev - Ref, Restricted Range [5%,95%]".format(cmpres)
-            )
-        else:
-            ax3.set_title("Difference\nDev - Ref, Restricted Range [5%,95%]")
-
-        # Define the colorbar for the plot.  If absdiff is zero
-        # everywhere or NaN everywhere, set a single tick in
-        # the middle of the colorbar with the appopriate label.
-        cb = plt.colorbar(plot3, ax=ax3, orientation="horizontal", pad=0.10)
-        cb.mappable.set_norm(norm)
-        if all_zero or all_undefined:
-            cb.set_ticks([0.0])
-            if absdiff_is_all_nan:
-                cb.set_ticklabels(["Undefined throughout domain"])
-            else:
-                cb.set_ticklabels(["Zero throughout domain"])
-        else:
-            if (vmax - vmin) < 0.1 or (vmax - vmin) > 100:
-                cb.locator = mticker.MaxNLocator(nbins=4)
-        cb.update_ticks()
-        cb.set_label(units)
-        
-        # ==============================================================
-        # Calculate fractional difference, set divides by zero to NaN
-        # ==============================================================
-
-        if cmpgridtype == "ll":
-            fracdiff = (np.array(ds_dev_cmp) - np.array(ds_ref_cmp)) / np.array(
-                ds_ref_cmp
-            )
-        else:
-            fracdiff = (ds_dev_cmp_reshaped - ds_ref_cmp_reshaped) / ds_ref_cmp_reshaped
-
-        # Replace Infinity values with NaN
-        fracdiff = np.where(fracdiff == np.inf, np.nan, fracdiff)
-
-        # Test if the frac. diff. is zero everywhere or NaN everywhere
-        fracdiff_is_all_zero = not np.any(fracdiff)
-        fracdiff_is_all_nan = np.isnan(fracdiff).all()
-
-        # Absolute max value of fracdiff, excluding NaNs
-        fracdiffabsmax = max([np.abs(np.nanmin(fracdiff)), np.abs(np.nanmax(fracdiff))])
-
-        # For cubed-sphere, take special care to avoid a spurious
-        # boundary line, as described here: https://stackoverflow.com/questions/46527456/preventing-spurious-horizontal-lines-for-ungridded-pcolormesh-data
-        if cmpgridtype == "cs":
-            fracdiff = np.ma.masked_where(np.abs(cmpgrid["lon"] - 180) < 2, fracdiff)
-
-        # ==============================================================
-        # Subplot (2,0): Fractional Difference, full dynamic range
-        # ==============================================================
-
-        # Set local flags to denote if Frac. Diff. is zero or NaN
-        # everywhere (these will eventually be passed to a
-        # plotting routine, once we abstract the plotting code below).
-        all_zero = absdiff_is_all_zero or (fracdiff_is_all_zero and not ref_is_all_zero)
-        all_undefined = fracdiff_is_all_nan or ref_is_all_zero
-
-        # Set the min and max of the data range.  If fracdiff is
-        # zero everywhere, then set the data range to [0,0].
-        # If fracdiff is NaN everywhere, or if Ref (the denominator
-        # of the expression that computes fracdiff) is zero
-        # everywhere, set the data range to undefined (NaN).
-        # Otherwise set the data range to be symmetric around
-        # the dynamic range of fracdiff.
-        if all_zero:
-            [vmin, vmax] = [0, 0]
-        elif all_undefined:
-            [vmin, vmax] = [np.nan, np.nan]
-        else:
-            [vmin, vmax] = [-fracdiffabsmax, fracdiffabsmax]
-        if verbose:
-            print("Subplot (2,0) vmin, vmax: {}, {}".format(vmin, vmax))
-
-        # Normalize colors (put into range [0..1] for matplotlib methods)
-        norm = core.normalize_colors(vmin, vmax, is_difference=True)
-
-        # Create plots
-        ax4.coastlines()
-        if cmpgridtype == "ll":
-
-            # Create the lon/lat plot
-            plot4 = ax4.imshow(
-                fracdiff,
-                extent=(cmpminlon, cmpmaxlon, cmpminlat, cmpmaxlat),
-                transform=ccrs.PlateCarree(),
-                cmap=cmap_gray,
-                norm=norm,
-            )
-        else:
-
-            # Plot each face of the cubed-sphere
-            # Do not use color map with gray values for NaN's,
-            # as this causes some weird behavior for cubed-sphere.
-            for i in range(6):
-                plot4 = ax4.pcolormesh(
-                    cmpgrid["lon_b"][i, :, :],
-                    cmpgrid["lat_b"][i, :, :],
-                    fracdiff[i, :, :],
-                    transform=ccrs.PlateCarree(),
-                    cmap=cmap_nongray,
-                    norm=norm,
-                )
-
-        if regridany:
-            ax4.set_title(
-                "Fractional Difference ({})\n(Dev-Ref)/Ref, Dynamic Range".format(
-                    cmpres
-                )
-            )
-        else:
-            ax4.set_title("Fractional Difference\n(Dev-Ref)/Ref, Dynamic Range")
-
-        # Define the colorbar If fracdiff will be zero everywhere
-        # or undefined everywhere, put a single tick at the middle
-        # of the colorbar with the appropriate label.
-        cb = plt.colorbar(plot4, ax=ax4, orientation="horizontal", pad=0.10)
-        cb.mappable.set_norm(norm)
-        if all_zero or all_undefined:
-            cb.set_ticks([0.0])
-            if all_undefined:
-                cb.set_ticklabels(["Undefined throughout domain"])
-            else:
-                cb.set_ticklabels(["Zero throughout domain"])
-        else:
-            if (vmax - vmin) < 0.1 or (vmax - vmin) > 100:
-                cb.locator = mticker.MaxNLocator(nbins=4)
-        cb.update_ticks()
-        cb.set_label("unitless")
-        
-        # ==============================================================
-        # Subplot (2,1): Fractional Difference, restricted range
-        # ==============================================================
-
-        # Set local flags to denote if Frac. Diff. is zero or NaN
-        # everywhere (these will eventually be passed to a plotting
-        # routine, once we abstract the plotting code below).
-        all_zero = absdiff_is_all_zero or (fracdiff_is_all_zero and not ref_is_all_zero)
-        all_undefined = fracdiff_is_all_nan or ref_is_all_zero
-
-        # Set the min and max of the data range.  If fracdiff is
-        # zero everywhere, then set the data range to [0,0].
-        # If fracdiff is NaN everywhere, or if Ref (the denominator
-        # of the expression that computes fracdiff) is zero
-        # everywhere, set the data range to undefined [NaN, Nan].
-        # Otherwise set the data range to [-2, 2] (+/- 200% change).
-        if all_zero:
-            [vmin, vmax] = [0, 0]
-        elif all_undefined:
-            [vmin, vmax] = [np.nan, np.nan]
-        else:
-            [vmin, vmax] = [-2, 2]
-        if verbose:
-            print("Subplot (2,1) vmin, vmax: {}, {}".format(vmin, vmax))
-
-        # Normalize colors (put into range [0..1] for matplotlib methods)
-        norm = core.normalize_colors(vmin, vmax, is_difference=True)
-
-        # Create plots
-        ax5.coastlines()
-        if cmpgridtype == "ll":
-
-            # Create the lon/lat plot
-            plot5 = ax5.imshow(
-                fracdiff,
-                extent=(cmpminlon, cmpmaxlon, cmpminlat, cmpmaxlat),
-                transform=ccrs.PlateCarree(),
-                cmap=cmap_gray,
-                norm=norm,
-            )
-        else:
-
-            # Plot each face of the cubed-sphere
-            # Do not use color map with gray values for NaN's,
-            # as this causes some weird behavior for cubed-sphere.
-            for i in range(6):
-                plot5 = ax5.pcolormesh(
-                    cmpgrid["lon_b"][i, :, :],
-                    cmpgrid["lat_b"][i, :, :],
-                    fracdiff[i, :, :],
-                    transform=ccrs.PlateCarree(),
-                    cmap=cmap_nongray,
-                    norm=norm,
-                )
-        if regridany:
-            ax5.set_title(
-                "Fractional Difference ({})\n(Dev-Ref)/Ref, Fixed Range".format(cmpres)
-            )
-        else:
-            ax5.set_title("Fractional Difference\n(Dev-Ref)/Ref, Fixed Range")
-
-        # Define the colorbar for the plot.  If fracdiff will be zero
-        # everywhere or undefined everywhere, put a single tick at the
-        # middle of the colorbar with the appropriate label.
-        cb = plt.colorbar(plot5, ax=ax5, orientation="horizontal", pad=0.10)
-        cb.mappable.set_norm(norm)
-        if all_zero or all_undefined:
-            cb.set_ticks([0.0])
-            if fracdiff_is_all_nan or ref_is_all_zero:
-                cb.set_ticklabels(["Undefined throughout domain"])
-            else:
-                cb.set_ticklabels(["Zero throughout domain"])
-        cb.update_ticks()
-        cb.set_label("unitless")
-
-        # ==============================================================
-        # Update the list of variables with significant differences.
-        # Criterion: abs(max(fracdiff)) > 0.1
-        # Do not include NaNs in the criterion, because these indicate
-        # places where fracdiff could not be computed (div-by-zero).
-        # ==============================================================
-        if np.abs(np.nanmax(fracdiff)) > 0.1:
-            sigdiff_list.append(varname)
-
-        # ==============================================================
-        # Add this page of 6-panel plots to the PDF file
-        # ==============================================================
-        if savepdf:
-            pdf.savefig(figs)
-            plt.close(figs)
-=======
->>>>>>> 88ca3fb4
 
     # ==================================================================
     # Finish
@@ -1737,8 +1226,10 @@
         savepdf = False
     # Cleanup previous temp PDFs
     for i in range(n_var):
-        os.remove(pdfname + "BENCHMARKFIGCREATION.pdf" + str(i))
-
+        try:
+            os.remove(pdfname + "BENCHMARKFIGCREATION.pdf" + str(i))
+        except:
+            continue
     # Get mid-point pressure and edge pressures for this grid (assume 72-level)
     pmid = GEOS_72L_grid.p_mid()
     pedge = GEOS_72L_grid.p_edge()
@@ -4837,16 +4328,12 @@
 
 
 def make_benchmark_budget_tables(
-<<<<<<< HEAD
-        dev,
-        devstr,
-        dst="./1mo_benchmark",
-        overwrite=False,
-        interval=[2678400.0],
-        subdst=None
-=======
-        dev, devstr, dst="./1mo_benchmark", overwrite=False, interval=[2678400.0], n_job = -1
->>>>>>> 88ca3fb4
+        dev, 
+        devstr, 
+        dst="./1mo_benchmark", 
+        overwrite=False, 
+        interval=[2678400.0], 
+        n_job = -1
 ):
     """
     Creates a text file containing budgets by species for benchmarking
